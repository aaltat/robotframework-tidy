import filecmp
from difflib import unified_diff
from pathlib import Path
from typing import List, Optional
from unittest.mock import patch

import pytest
from click.testing import CliRunner

from robotidy.cli import cli
from robotidy.utils import decorate_diff_with_color


def save_tmp_model(self, model):
    """ Decorator that disables default robotidy save to file mechanism and replace with mocked one.
    That way we can save output to 'actual' directory for easy comparison with expected files.  """
    path = Path(Path(__file__).parent, 'actual', Path(model.source).name)
    print(path)
    model.save(output=path)


def run_tidy(
        transformer_name: str,
        args: List[str] = None,
        sources: List[str] = None,
        exit_code: int = 0
):
    runner = CliRunner()
    arguments = args if args is not None else []
    if sources is None:
        paths = [str(Path(Path(__file__).parent, transformer_name, 'source'))]
    else:
        paths = [str(Path(Path(__file__).parent, transformer_name, 'source', source)) for source in sources]
    cmd = arguments + paths
    result = runner.invoke(cli, cmd)
    if result.exit_code != exit_code:
        print(result.output)
        raise AssertionError(f'robotidy exit code: {result.exit_code} does not match expected: {exit_code}')
    return result


def compare_file(transformer_name: str, actual_name: str, expected_name: str = None):
    if expected_name is None:
        expected_name = actual_name
    expected = Path(Path(__file__).parent, transformer_name, 'expected', expected_name)
    actual = Path(Path(__file__).parent, 'actual', actual_name)
    if not filecmp.cmp(expected, actual):
        display_file_diff(expected, actual)
        raise AssertionError(f'File {actual_name} is not same as expected')


def display_file_diff(expected, actual):
    print('\nExpected file after transforming does not match actual')
    with open(expected) as f, open(actual) as f2:
        expected_lines = f.readlines()
        actual_lines = f2.readlines()
    lines = [line for line in unified_diff(expected_lines,
                                           actual_lines,
                                           fromfile=f'expected: {expected}\t', tofile=f'actual: {actual}\t')
             ]
    colorized_output = decorate_diff_with_color(lines)
    print(colorized_output)


def run_tidy_and_compare(transformer_name: str, sources: List[str],
                         expected: Optional[List[str]] = None, config: str = ''):
    if expected is None:
        expected = sources
    run_tidy(
        transformer_name,
        args=f'--transform {transformer_name}{config}'.split(),
        sources=sources
    )
    for source_path, expected_path in zip(sources, expected):
        compare_file(transformer_name, source_path, expected_path)


@patch('robotidy.app.Robotidy.save_model', new=save_tmp_model)
class TestDiscardEmptySections:
    TRANSFORMER_NAME = 'DiscardEmptySections'

    def test_removes_empty_sections(self):
        run_tidy_and_compare(self.TRANSFORMER_NAME, sources=['removes_empty_sections.robot'])

    def test_removes_empty_sections_except_comments(self):
        run_tidy_and_compare(
            self.TRANSFORMER_NAME,
            sources=['removes_empty_sections.robot'],
            expected=['removes_empty_sections_except_comments.robot'],
            config=':allow_only_comments=True'
        )

    def test_remove_selected_empty_node(self):
        run_tidy_and_compare(
            self.TRANSFORMER_NAME,
            sources=['removes_empty_sections.robot'],
            expected=['removes_selected_empty_section.robot'],
            config=' --startline 17 --endline 18'
        )


@patch('robotidy.app.Robotidy.save_model', new=save_tmp_model)
class TestReplaceRunKeywordIf:
    TRANSFORMER_NAME = 'ReplaceRunKeywordIf'

    def test_run_keyword_if_replaced_selected(self):
        run_tidy_and_compare(
            self.TRANSFORMER_NAME,
            sources=['tests.robot'],
            expected=['tests_selected.robot'],
            config=' --startline 18 --endline 20'
        )

    def test_run_keyword_if_replaced(self):
        run_tidy_and_compare(self.TRANSFORMER_NAME, sources=['tests.robot'])

    def test_invalid_data(self):
        run_tidy_and_compare(self.TRANSFORMER_NAME, sources=['invalid_data.robot'])


@patch('robotidy.app.Robotidy.save_model', new=save_tmp_model)
class TestAssignmentNormalizer:
    TRANSFORMER_NAME = 'AssignmentNormalizer'

    @pytest.mark.parametrize('filename', [
        'common_remove.robot',
        'common_equal_sign.robot',
        'common_space_and_equal_sign.robot'
    ])
    def test_autodetect(self, filename):
        run_tidy_and_compare(self.TRANSFORMER_NAME, sources=[filename])

    def test_remove(self):
        run_tidy_and_compare(
            self.TRANSFORMER_NAME,
            sources=['tests.robot'],
            expected=['remove.robot'],
            config=':equal_sign_type=remove'
        )

    def test_add_equal_sign(self):
        run_tidy_and_compare(
            self.TRANSFORMER_NAME,
            sources=['tests.robot'],
            expected=['equal_sign.robot'],
            config=':equal_sign_type=equal_sign'
        )

    def test_add_space_and_equal_sign(self):
        run_tidy_and_compare(
            self.TRANSFORMER_NAME,
            sources=['tests.robot'],
            expected=['space_and_equal_sign.robot'],
            config=':equal_sign_type=space_and_equal_sign'
        )

    def test_invalid_equal_sign_type(self):
        result = run_tidy(
            self.TRANSFORMER_NAME,
            args=f'--transform {self.TRANSFORMER_NAME}:equal_sign_type=='.split(),
            sources=['tests.robot'],
            exit_code=1
        )
        expected_output = "Importing 'robotidy.transformers.AssignmentNormalizer' failed: " \
                          "Creating instance failed: BadOptionUsage: Invalid configurable value: = " \
                          "for equal_sign_type for AssignmentNormalizer transformer. " \
                          "Possible values:\n    remove\n    equal_sign\n    space_and_equal_sign"
        assert expected_output in str(result.exception)


@patch('robotidy.app.Robotidy.save_model', new=save_tmp_model)
class TestExternalTransformer:
    def test_external_transformer_works(self):
        transformer_path = Path(Path(__file__).parent, 'ExternalTransformer', 'ExternalTransformer.py')
        run_tidy(
            'ExternalTransformer',
            args=f'--transform {transformer_path}:param=2'.split(),
            sources=['tests.robot']
        )
        compare_file('ExternalTransformer', 'tests.robot')


@patch('robotidy.app.Robotidy.save_model', new=save_tmp_model)
class TestNormalizeSettingName:
    TRANSFORMER_NAME = 'NormalizeSettingName'

    def test_normalize_setting_name(self):
        run_tidy_and_compare(self.TRANSFORMER_NAME, sources=['tests.robot'])

    def test_normalize_setting_name_selected(self):
        run_tidy_and_compare(
            self.TRANSFORMER_NAME,
            sources=['tests.robot'],
            expected=['selected.robot'],
            config=' --startline 12 --endline 15'
        )


@patch('robotidy.app.Robotidy.save_model', new=save_tmp_model)
class TestNormalizeSectionHeaderName:
    TRANSFORMER_NAME = 'NormalizeSectionHeaderName'

    def test_normalize_names(self):
        run_tidy_and_compare(self.TRANSFORMER_NAME, sources=['tests.robot'])

    def test_uppercase_names(self):
        run_tidy_and_compare(
            self.TRANSFORMER_NAME,
            sources=['tests.robot'],
            expected=['uppercase.robot'],
            config=':uppercase=True'
        )

    def test_normalize_names_selected(self):
        run_tidy_and_compare(
            self.TRANSFORMER_NAME,
            sources=['tests.robot'],
            expected=['selected.robot'],
            config=' --startline 5 --endline 6'
        )


@patch('robotidy.app.Robotidy.save_model', new=save_tmp_model)
class TestNormalizeNewLines:
    TRANSFORMER_NAME = 'NormalizeNewLines'

    def test_normalize_new_lines(self):
        run_tidy_and_compare(self.TRANSFORMER_NAME, sources=['tests.robot'])

    def test_normalize_new_lines_three_lines_after_section(self):
        run_tidy_and_compare(
            self.TRANSFORMER_NAME,
            sources=['tests.robot'],
            expected=['tests_three_lines_section.robot'],
            config=':section_lines=3'
        )

    def test_normalize_new_lines_two_lines_keywords(self):
        run_tidy_and_compare(
            self.TRANSFORMER_NAME,
            sources=['tests.robot'],
            expected=['tests_two_lines_keywords.robot'],
            config=':keyword_lines=2'
        )
<<<<<<< HEAD
        compare_file(self.TRANSFORMER_NAME, 'tests.robot', 'selected.robot')


@patch('robotidy.app.Robotidy.save_model', new=save_tmp_model)
class TestSplitTooLongLine:
    TRANSFORMER_NAME = 'SplitTooLongLine'

    def test_split_too_long_lines(self):
        run_tidy(
            self.TRANSFORMER_NAME,
            args=(f'--transform {self.TRANSFORMER_NAME}'
                  f':line_length=80'
                  f':split_on_every_arg=False '
                  f'-s 4').split(),
            sources=['tests.robot']
        )
        compare_file(
            self.TRANSFORMER_NAME,
            actual_name='tests.robot',
            expected_name='feed_until_line_length.robot'
        )

    def test_split_too_long_lines_split_on_every_arg(self):
        run_tidy(
            self.TRANSFORMER_NAME,
            args=(f'--transform {self.TRANSFORMER_NAME}'
                  f':line_length=80'
                  f':split_on_every_arg=True '
                  f'-s 4').split(),
            sources=['tests.robot']
        )
        compare_file(
            self.TRANSFORMER_NAME,
            actual_name='tests.robot',
            expected_name='split_on_every_arg.robot'
=======

    def test_templated_tests(self):
        run_tidy_and_compare(self.TRANSFORMER_NAME, sources=['templated_tests.robot'])

    def test_templated_tests_separated(self):
        run_tidy_and_compare(
            self.TRANSFORMER_NAME,
            sources=['templated_tests.robot'],
            expected=['templated_tests_with_1_line.robot'],
            config=':separate_templated_tests=True'
>>>>>>> 08b03578
        )<|MERGE_RESOLUTION|>--- conflicted
+++ resolved
@@ -242,8 +242,17 @@
             expected=['tests_two_lines_keywords.robot'],
             config=':keyword_lines=2'
         )
-<<<<<<< HEAD
-        compare_file(self.TRANSFORMER_NAME, 'tests.robot', 'selected.robot')
+
+    def test_templated_tests(self):
+        run_tidy_and_compare(self.TRANSFORMER_NAME, sources=['templated_tests.robot'])
+
+    def test_templated_tests_separated(self):
+        run_tidy_and_compare(
+            self.TRANSFORMER_NAME,
+            sources=['templated_tests.robot'],
+            expected=['templated_tests_with_1_line.robot'],
+            config=':separate_templated_tests=True'
+        )
 
 
 @patch('robotidy.app.Robotidy.save_model', new=save_tmp_model)
@@ -278,16 +287,4 @@
             self.TRANSFORMER_NAME,
             actual_name='tests.robot',
             expected_name='split_on_every_arg.robot'
-=======
-
-    def test_templated_tests(self):
-        run_tidy_and_compare(self.TRANSFORMER_NAME, sources=['templated_tests.robot'])
-
-    def test_templated_tests_separated(self):
-        run_tidy_and_compare(
-            self.TRANSFORMER_NAME,
-            sources=['templated_tests.robot'],
-            expected=['templated_tests_with_1_line.robot'],
-            config=':separate_templated_tests=True'
->>>>>>> 08b03578
         )